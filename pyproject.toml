--- conflicted
+++ resolved
@@ -9,11 +9,7 @@
 description = "Generate datasets amd models based on vulnerabilities data from Vulnerability-Lookup."
 authors = [
     {name = "Cédric Bonhomme", email = "cedric.bonhomme@circl.lu"},
-<<<<<<< HEAD
-    {name = "Lea Ulusan", email = "lea.ulusan@edu.ece.fr"}
-=======
     {name = "Léa Ulusan", email = "lea.ulusan@edu.ece.fr"}
->>>>>>> 9d73a063
 ]
 license = "GPL-3.0-or-later"
 readme = "README.md"
